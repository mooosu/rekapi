/*jslint browser: true, nomen: true, plusplus: true, undef: true, sloppy: true, vars: true, white: true */
/**
<<<<<<< HEAD
 * Rekapi - Rewritten Kapi. v0.9.0
=======
 * Rekapi - Rewritten Kapi. v0.8.26
>>>>>>> ee5b272c
 *   By Jeremy Kahn - jeremyckahn@gmail.com
 *   https://github.com/jeremyckahn/rekapi
 *
 * Make fun keyframe animations with JavaScript.
 * Dependencies: Underscore.js (https://github.com/documentcloud/underscore), Shifty.js (https://github.com/jeremyckahn/shifty)
 * MIT Lincense.  This code free to use, modify, distribute and enjoy.
 */
;(function(global) {

// REKAPI-GLOBAL METHODS
// These are global in development, but get wrapped in a closure at build-time.

/**
 * Fire an event bound to a Kapi.
 * @param {Kapi} kapi
 * @param {string} eventName
 * @param {Underscore} _ A reference to the scoped Underscore dependency
 * @param {object} opt_data Optional event-specific data
 */
function fireEvent (kapi, eventName, _, opt_data) {
  _.each(kapi._events[eventName], function (handler) {
    handler(kapi, opt_data);
  });
}


/**
 * Does nothing.  Absolutely nothing at all.
 */
function noop () {
  // NOOP!
}


var rekapiCore = function (context, _, Tweenable) {

  'use strict';

  // GLOBAL is read from for various environment properties
  // http://stackoverflow.com/questions/3277182/how-to-get-the-global-object-in-javascript
  var Fn = Function, GLOBAL = Fn('return this')();


  /**
   * Determines which iteration of the loop the animation is currently in.
   * @param {Kapi} kapi
   * @param {number} timeSinceStart
   */
  function determineCurrentLoopIteration (kapi, timeSinceStart) {
    var currentIteration = Math.floor(
        (timeSinceStart) / kapi._animationLength);
    return currentIteration;
  }


  /**
   * Calculate how many milliseconds since the animation began.
   * @param {Kapi} kapi
   * @return {number}
   */
  function calculateTimeSinceStart (kapi) {
    return now() - kapi._loopTimestamp;
  }


  /**
   * Determines is the animation is complete or not.
   * @param {Kapi} kapi
   * @param {number} currentLoopIteration
   */
  function isAnimationComplete (kapi, currentLoopIteration) {
    return currentLoopIteration >= kapi._timesToIterate
        && kapi._timesToIterate !== -1;
  }


  /**
   * Stops the animation if the animation is complete.
   * @param {Kapi} kapi
   * @param {number} currentLoopIteration
   */
  function updatePlayState (kapi, currentLoopIteration) {
    if (isAnimationComplete(kapi, currentLoopIteration)) {
      kapi.stop();
      fireEvent(kapi, 'animationComplete', _);
    }
  }


  /**
   * Calculate how far in the animation loop `kapi` is, in milliseconds, based
   * on the current time.  Also overflows into a new loop if necessary.
   * @param {Kapi} kapi
   * @return {number}
   */
  function calculateLoopPosition (kapi, forMillisecond, currentLoopIteration) {
    var currentLoopPosition;

    if (isAnimationComplete(kapi, currentLoopIteration)) {
      currentLoopPosition = kapi._animationLength;
    } else {
      currentLoopPosition = forMillisecond % kapi._animationLength;
    }

    return currentLoopPosition;
  }


  /**
   * Calculate the position and state for a given millisecond.
   * Also updates the state internally and accounts for how many loop
   * iterations the animation runs for.
   * @param {Kapi} kapi
   * @param {number} forMillisecond The millisecond to update
   */
  function updateToMillisecond (kapi, forMillisecond) {
    var currentIteration = determineCurrentLoopIteration(kapi, forMillisecond);
    var loopPosition = calculateLoopPosition(kapi, forMillisecond,
        currentIteration);
    kapi.update(loopPosition);
    updatePlayState(kapi, currentIteration);
  }


  /**
   * Calculate how far in the animation loop `kapi` is, in milliseconds, and
   * update based on that time.
   * @param {Kapi} kapi
   */
  function updateToCurrentMillisecond (kapi) {
    updateToMillisecond(kapi, calculateTimeSinceStart(kapi));
  }


  /**
   * This is the heartbeat of an animation.  Updates the state and then calls
   * itself based on the framerate of the supplied Kapi.
   * @param {Kapi} kapi
   */
  function tick (kapi) {
    var updateFn = function () {
      tick(kapi);
      updateToCurrentMillisecond(kapi);
    };

    // Need to check for .call presence to get around an IE limitation.
    // See annotation for cancelLoop for more info.
    if (kapi._scheduleUpdate.call) {
      kapi._loopId = kapi._scheduleUpdate.call(GLOBAL,
          updateFn, 1000 / kapi.config.fps);
    } else {
      kapi._loopId = setTimeout(updateFn, 1000 / kapi.config.fps);
    }
  }


  /**
   * @param {number}
   * @return {Function}
   */
  function getUpdateMethod (framerate) {
    var updateMethod;

    if (framerate !== 60) {
      updateMethod = GLOBAL.setTimeout;
    } else {
      // requestAnimationFrame() shim by Paul Irish (modified for Rekapi)
      // http://paulirish.com/2011/requestanimationframe-for-smart-animating/
      updateMethod = GLOBAL.requestAnimationFrame ||
        GLOBAL.webkitRequestAnimationFrame ||
        GLOBAL.oRequestAnimationFrame      ||
        GLOBAL.msRequestAnimationFrame     ||
        (GLOBAL.mozCancelRequestAnimationFrame
          && GLOBAL.mozRequestAnimationFrame) ||
        GLOBAL.setTimeout;
    }

    return updateMethod;
  }


  /**
   * @param {number}
   * @return {Function}
   */
  function getCancelMethod (framerate) {
    var cancelMethod;

    if (framerate !== 60) {
      cancelMethod = GLOBAL.clearTimeout;
    } else {
      cancelMethod = GLOBAL.cancelAnimationFrame ||
        GLOBAL.webkitCancelAnimationFrame ||
        GLOBAL.oCancelAnimationFrame      ||
        GLOBAL.msCancelAnimationFrame     ||
        GLOBAL.mozCancelRequestAnimationFrame ||
        GLOBAL.clearTimeout;
    }

    return cancelMethod;
  }


  /**
   * Cancels an update loop.  This abstraction is needed to get around the fact
   * that in IE, clearTimeout is not technically a function
   * (https://twitter.com/kitcambridge/status/206655060342603777) and thus
   * Function.prototype.call cannot be used upon it.
   * @param {Kapi} kapi
   */
  function cancelLoop (kapi) {
    if (kapi._cancelUpdate.call) {
      kapi._cancelUpdate.call(GLOBAL, kapi._loopId);
    } else {
      clearTimeout(kapi._loopId);
    }
  }

  var now = Tweenable.util.now;

  var defaultConfig = {
    'fps': 60
  };

  var playState = {
    'STOPPED': 'stopped'
    ,'PAUSED': 'paused'
    ,'PLAYING': 'playing'
  };


  /**
   * @param {Object} opt_config
   * @constructor
   */
  var Kapi = context.Kapi || function Kapi (opt_config) {
    this.config = opt_config || {};
    this.context = this.config.context;
    this._actors = {};
    this._playState = playState.STOPPED;

    this._events = {
      'animationComplete': []
      ,'playStateChange': []
      ,'play': []
      ,'pause': []
      ,'stop': []
      ,'beforeUpdate': []
      ,'afterUpdate': []
      ,'addActor': []
      ,'removeActor': []
    };

    // How many times to loop the animation before stopping.
    this._timesToIterate = -1;

    // Millisecond duration of the animation
    this._animationLength = 0;

    // The setTimeout ID of `tick`
    this._loopId = null;

    // The UNIX time at which the animation loop started
    this._loopTimestamp = null;

    // Used for maintaining position when the animation is paused.
    this._pausedAtTime = null;

    // The last millisecond position that was updated
    this._lastUpdatedMillisecond = 0;

    _.extend(this.config, opt_config);
    _.defaults(this.config, defaultConfig);

    this._scheduleUpdate = getUpdateMethod(this.config.fps);
    this._cancelUpdate = getCancelMethod(this.config.fps);

    _.each(this._contextInitHook, function (fn) {
      fn.call(this);
    }, this);

    return this;
  };


  /**
   * @type {{function}} Contains the context init function to be called in the
   * Kapi contstructor.
   */
  Kapi.prototype._contextInitHook = {};


  /**
   * @private
   *
   * @return {Kapi}
   */
  Kapi.prototype._recalculateAnimationLength = function () {
    var actorLengths = [];

    _.each(this._actors, function (actor) {
      actorLengths.push(actor.getEnd());
    });

    this._animationLength = Math.max.apply(Math, actorLengths);

    return this;
  };


  /**
   * @param {Kapi.Actor} actor
   * @return {Kapi}
   */
  Kapi.prototype.addActor = function (actor) {
    // You can't add an actor more than once.
    if (!_.contains(this._actors, actor)) {
      if (!actor.context()) {
        actor.context(this.context);
      }

      actor.kapi = this;
      actor.fps = this.framerate();
      this._actors[actor.id] = actor;
      this._recalculateAnimationLength();
      actor.setup();
      
      fireEvent(this, 'addActor', _, actor);
    }

    return this;
  };


  /**
   * @param {number} actorId
   * @return {Kapi.Actor}
   */
  Kapi.prototype.getActor = function (actorId) {
    return this._actors[actorId];
  };


  /**
   * @returns {Array}
   */
  Kapi.prototype.getActorIds = function () {
    return _.pluck(this._actors, 'id');
  };


  /**
   * @returns {Array}
   */
  Kapi.prototype.getAllActors = function () {
    return _.clone(this._actors);
  };


  /**
   * @param {Kapi.Actor} actor
   * @return {Kapi}
   */
  Kapi.prototype.removeActor = function (actor) {
    delete this._actors[actor.id];
    delete actor.kapi;
    actor.teardown();
    this._recalculateAnimationLength();
    
    fireEvent(this, 'removeActor', _, actor);

    return this;
  };


  /**
   * @param {number} opt_howManyTimes
   * @return {Kapi}
   */
  Kapi.prototype.play = function (opt_howManyTimes) {
    cancelLoop(this);

    if (this._playState === playState.PAUSED) {
      this._loopTimestamp += now() - this._pausedAtTime;
    } else {
      this._loopTimestamp = now();
    }

    this._timesToIterate = opt_howManyTimes || -1;
    this._playState = playState.PLAYING;
    tick(this);

    // Also resume any Shifty tweens that are paused.
    _.each(this._actors, function (actor) {
      if (actor._state.isPaused ) {
        actor.resume();
      }
    });

    fireEvent(this, 'playStateChange', _);
    fireEvent(this, 'play', _);

    return this;
  };


  /**
   * @param {number} millisecond
   * @param {number} opt_howManyTimes
   * @return {Kapi}
   */
  Kapi.prototype.playFrom = function (millisecond, opt_howManyTimes) {
    this.play(opt_howManyTimes);
    this._loopTimestamp = now() - millisecond;

    return this;
  };


  /**
   * @param {number} opt_howManyTimes
   * @return {Kapi}
   */
  Kapi.prototype.playFromCurrent = function (opt_howManyTimes) {
    return this.playFrom(this._lastUpdatedMillisecond, opt_howManyTimes);
  };


  /**
   * @return {Kapi}
   */
  Kapi.prototype.pause = function () {
    if (this._playState === playState.PAUSED) {
      return this;
    }

    this._playState = playState.PAUSED;
    cancelLoop(this);
    this._pausedAtTime = now();

    // Also pause any Shifty tweens that are running
    _.each(this._actors, function (actor) {
      if (actor._state.isTweening) {
        actor.pause();
      }
    });

    fireEvent(this, 'playStateChange', _);
    fireEvent(this, 'pause', _);

    return this;
  };


  /**
   * @return {Kapi}
   */
  Kapi.prototype.stop = function () {
    this._playState = playState.STOPPED;
    cancelLoop(this);

    // Also kill any shifty tweens that are running.
    _.each(this._actors, function (actor) {
      actor.stop();
    });

    fireEvent(this, 'playStateChange', _);
    fireEvent(this, 'stop', _);

    return this;
  };


  /**
   * @return {boolean}
   */
  Kapi.prototype.isPlaying = function () {
    return this._playState === playState.PLAYING;
  };


  /**
   * @return {number}
   */
  Kapi.prototype.animationLength = function () {
    return this._animationLength;
  };


  /**
   * @return {number}
   */
  Kapi.prototype.lastPositionUpdated = function () {
    return (this._lastUpdatedMillisecond / this._animationLength);
  };


  /**
   * @return {number}
   */
  Kapi.prototype.actorCount = function () {
    return _.size(this._actors);
  };


  /**
   * @param {number} opt_newFramerate
   * @return {number}
   */
  Kapi.prototype.framerate = function (opt_newFramerate) {
    if (opt_newFramerate) {
      this.config.fps = opt_newFramerate;
      this._scheduleUpdate = getUpdateMethod(this.config.fps);
      this._cancelUpdate = getCancelMethod(this.config.fps);
    }

    return this.config.fps;
  };


  /**
   * @param {number} millisecond
   * @return {Kapi}
   */
  Kapi.prototype.update = function (millisecond) {
    fireEvent(this, 'beforeUpdate', _);
    _.each(this._actors, function (actor) {
      actor.updateState(millisecond);
      if (typeof actor.update === 'function') {
        actor.update(actor.context(), actor.get());
      }
    });
    this._lastUpdatedMillisecond = millisecond;
    fireEvent(this, 'afterUpdate', _);

    return this;
  };


  /**
   * @param {string} eventName
   * @param {Function} handler
   * @return {Kapi}
   */
  Kapi.prototype.on = function (eventName, handler) {
    if (!this._events[eventName]) {
      return;
    }

    this._events[eventName].push(handler);

    return this;
  };


  /**
   * @param {string} eventName
   * @param {Function} opt_handler
   * @return {Kapi}
   */
  Kapi.prototype.off = function (eventName, opt_handler) {
    if (!this._events[eventName]) {
      return;
    }

    if (!opt_handler) {
      this._events[eventName] = [];
    } else {
      this._events[eventName] = _.without(this._events[eventName],
        opt_handler);
    }

    return this;
  };


  /**
   * @return {Object}
   */
  Kapi.prototype.exportTimeline = function () {
    var exportData = {
      'duration': this._animationLength
      ,'actors': {}
    };

    _.each(this._actors, function (actor) {
      exportData.actors[actor.id] = actor.exportTimeline();
    }, this);

    return exportData;
  };


  Kapi.util = {};

  // TODO:  There are some duplicates in Kapi.util and Kapi._private, clean up
  // the references in the tests.
  _.extend(Kapi.util, {
    'calculateLoopPosition': calculateLoopPosition
    ,'calculateTimeSinceStart': calculateTimeSinceStart
  });

  // Some hooks for testing.
  if (typeof KAPI_DEBUG !== 'undefined' && KAPI_DEBUG === true) {
    Kapi._private = {
      'calculateLoopPosition': calculateLoopPosition
      ,'updateToCurrentMillisecond': updateToCurrentMillisecond
      ,'tick': tick
      ,'determineCurrentLoopIteration': determineCurrentLoopIteration
      ,'calculateTimeSinceStart': calculateTimeSinceStart
      ,'isAnimationComplete': isAnimationComplete
      ,'updatePlayState': updatePlayState
    };
  }

  context.Kapi = Kapi;

};
var rekapiActor = function (context, _, Tweenable) {

  'use strict';

  var DEFAULT_EASING = 'linear';
  var actorCount = 0;
  var Kapi = context.Kapi;


  function getUniqueActorId () {
    return actorCount++;
  }


  /**
   * Sorts an array numerically, from smallest to largest.
   * @param {Array} array The Array to sort.
   * @return {Array} The sorted Array.
   */
  function sortNumerically (array) {
    return array.sort(function (a, b) {
      return a - b;
    });
  }


  /**
   * @param {Kapi.Actor} actor
   * @param {number} millisecond
   * @return {number}
   */
  //TODO:  Oh noes, this is a linear search!  Maybe optimize it?
  function getPropertyCacheIdForMillisecond (actor, millisecond) {
    var list = actor._timelinePropertyCacheIndex;
    var len = list.length;

    var i;
    for (i = 1; i < len; i++) {
      if (list[i] >= millisecond) {
        return (i - 1);
      }
    }

    return -1;
  }


  /**
   * Order all of an Actor's property tracks so they can be cached.
   * @param {Kapi.Actor} actor
   */
  function sortPropertyTracks (actor) {
    _.each(actor._propertyTracks, function (track, name) {
      actor._propertyTracks[name] = _.sortBy(actor._propertyTracks[name],
        function (keyframeProperty) {
        return keyframeProperty.millisecond;
      });
    });
  }


  /**
   * Compute and fill all timeline caches.
   * @param {Kapi.Actor} actor
   */
  function cachePropertiesToSegments (actor) {
    _.each(actor._timelinePropertyCaches, function (propertyCache, cacheId) {
      var latestProperties = getLatestPropeties(actor, +cacheId);
      _.defaults(propertyCache, latestProperties);
    });
  }


  /**
   * Gets all of the current and most recent Kapi.KeyframeProperties for a
   * given millisecond.
   * @param {Kapi.Actor} actor
   * @param {number} forMillisecond
   * @return {Object} An Object containing Kapi.KeyframeProperties
   */
  function getLatestPropeties (actor, forMillisecond) {
    var latestProperties = {};

    _.each(actor._propertyTracks, function (propertyTrack, propertyName) {
      var previousKeyframeProperty = null;

      _.find(propertyTrack, function (keyframeProperty) {
        if (keyframeProperty.millisecond > forMillisecond) {
          latestProperties[propertyName] = previousKeyframeProperty;
        } else if (keyframeProperty.millisecond === forMillisecond) {
          latestProperties[propertyName] = keyframeProperty;
        }

        previousKeyframeProperty = keyframeProperty;
        return !!latestProperties[propertyName];
      });

      if (!latestProperties[propertyName]) {
        var lastProp = _.last(propertyTrack);

        if (lastProp && lastProp.millisecond <= forMillisecond) {
          latestProperties[propertyName] = lastProp;
        }
      }
    });

    return latestProperties;
  }


  /**
   * Links each KeyframeProperty to the next one in it's respective track.
   *
   * They're linked lists!
   * @param {Kapi.Actor} actor
   */
  function linkTrackedProperties (actor) {
    _.each(actor._propertyTracks, function (propertyTrack, trackName) {
      _.each(propertyTrack, function (trackProperty, i) {
        trackProperty.linkToNext(propertyTrack[i + 1]);
      });
    });
  }


  /**
   * Returns a requested KeyframeProperty at a millisecond on a specified
   * track.
   * @param {Kapi.Actor} actor
   * @param {string} trackName
   * @param {number} millisecond
   * @return {Kapi.KeyframeProperty}
   */
  function findPropertyAtMillisecondInTrack (actor, trackName, millisecond) {
    return _.find(actor._propertyTracks[trackName],
        function (keyframeProperty) {
      return keyframeProperty.millisecond === millisecond;
    });
  }


  /**
   * Empty out and re-cache internal KeyframeProperty data.
   * @param {Kapi.Actor}
   */
  function invalidatePropertyCache  (actor) {
    actor._timelinePropertyCaches = {};

    _.each(actor._keyframeProperties, function (keyframeProperty) {
      if (!actor._timelinePropertyCaches[keyframeProperty.millisecond]) {
        actor._timelinePropertyCaches[keyframeProperty.millisecond] = {};
      }

      actor._timelinePropertyCaches[keyframeProperty.millisecond][
          keyframeProperty.name] = keyframeProperty;
    }, actor);

    actor._timelinePropertyCacheIndex = _.keys(actor._timelinePropertyCaches);

    _.each(actor._timelinePropertyCacheIndex, function (listId, i) {
      actor._timelinePropertyCacheIndex[i] = +listId;
    }, actor);

    sortNumerically(actor._timelinePropertyCacheIndex);
    cachePropertiesToSegments(actor);
    linkTrackedProperties(actor);
  }


  /**
   * @param {Object} opt_config
   * @constructor
   */
  var Actor = Kapi.Actor = function (opt_config) {

    opt_config = opt_config || {};

    // Steal the `Tweenable` constructor.
    this.constructor.call(this);

    _.extend(this, {
      '_data': {}
      ,'_propertyTracks': {}
      ,'_timelinePropertyCaches': {}
      ,'_timelinePropertyCacheIndex': []
      ,'_keyframeProperties': {}
      ,'id': getUniqueActorId()
      ,'setup': opt_config.setup || noop
      ,'update': opt_config.update || noop
      ,'teardown': opt_config.teardown || noop
    });

    if (opt_config.context) {
      this.context(opt_config.context);
    }

    return this;
  };


  // Kind of a fun way to set up an inheritance chain.  `ActorMethods` prevents
  // methods on `Actor.prototype` from polluting `Tweenable`'s prototype with
  // `Actor` specific methods.
  var ActorMethods = function () {};
  ActorMethods.prototype = Tweenable.prototype;
  Actor.prototype = new ActorMethods();
  // But the magic doesn't stop here!  `Actor`'s constructor steals the
  // `Tweenable` constructor.


  /**
   * @param {Object} opt_context
   * @return {Object}
   */
  Actor.prototype.context = function (opt_context) {
    if (opt_context) {
      this._context = opt_context;
    }

    return this._context;
  };


  /**
   * @param {number} when
   * @param {Object} position
   * @param {string|Object} easing
   * @return {Kapi.Actor}
   */
  Actor.prototype.keyframe = function keyframe (when, position, opt_easing) {
    var originalEasingString;

    // TODO:  The opt_easing logic seems way overcomplicated, it's probably out
    // of date.  Multiple eases landed first in Rekapi, then were pushed
    // upstream into Shifty.  There's likely some redundant logic here.
    opt_easing = opt_easing || DEFAULT_EASING;

    if (typeof opt_easing === 'string') {
      originalEasingString = opt_easing;
      opt_easing = {};
      _.each(position, function (positionVal, positionName) {
        opt_easing[positionName] = originalEasingString;
      });
    }

    // If `opt_easing` was passed as an Object, this will fill in any missing
    // opt_easing properties with the default equation.
    _.each(position, function (positionVal, positionName) {
      opt_easing[positionName] = opt_easing[positionName] || DEFAULT_EASING;
    });

    _.each(position, function (value, name) {
      var newKeyframeProperty = new Kapi.KeyframeProperty(this, when, name, value,
          opt_easing[name]);
      this._keyframeProperties[newKeyframeProperty.id] = newKeyframeProperty;

      if (!this._propertyTracks[name]) {
        this._propertyTracks[name] = [];
      }

      this._propertyTracks[name].push(newKeyframeProperty);
      sortPropertyTracks(this);
    }, this);

    if (this.kapi) {
      this.kapi._recalculateAnimationLength();
    }

    invalidatePropertyCache(this);

    return this;
  };


  /**
   * @param {string} property
   * @param {number} index
   * @return {Kapi.KeyframeProperty}
   */
  Actor.prototype.getKeyframeProperty = function (property, index) {
    if (this._propertyTracks[property]
        && this._propertyTracks[property][index]) {
      return this._propertyTracks[property][index];
    }
  };


  /**
   * @param {string} property
   * @param {number} index
   * @param {Object} newProperties
   * @return {Kapi.Actor}
   */
  Actor.prototype.modifyKeyframeProperty = function (property, index,
      newProperties) {
    if (this._propertyTracks[property]
        && this._propertyTracks[property][index]) {
      this._propertyTracks[property][index].modifyWith(newProperties);
    }

    sortPropertyTracks(this);
    invalidatePropertyCache(this);
    return this;
  };


  /**
   * @return {Array}
   */
  Actor.prototype.getTrackNames = function () {
    return _.keys(this._propertyTracks);
  };


  /**
   * @param {string} trackName
   * @return {number}
   */
  Actor.prototype.getTrackLength = function (trackName) {
    if (!this._propertyTracks[trackName]) {
      return;
    }

    return this._propertyTracks[trackName].length;
  };


  /**
   * @param {number} copyTo
   * @param {number} copyFrom
   * @return {Kapi.Actor}
   */
  Actor.prototype.copyProperties = function (copyTo, copyFrom) {
    var sourcePositions = {};
    var sourceEasings = {};

    _.each(this._propertyTracks, function (propertyTrack, trackName) {
      var foundProperty = findPropertyAtMillisecondInTrack(this, trackName,
          copyFrom);

      if (foundProperty) {
        sourcePositions[trackName] = foundProperty.value;
        sourceEasings[trackName] = foundProperty.easing;
      }
    }, this);

    this.keyframe(copyTo, sourcePositions, sourceEasings);
    return this;
  };


  /**
   * @param {number} until
   * @return {Kapi.Actor}
   */
  Actor.prototype.wait = function (until) {
    var length = this.getEnd();

    if (until <= length) {
      return this;
    }

    var end = this.getEnd();
    var latestProps = getLatestPropeties(this, this.getEnd());
    var serializedProps = {};
    var serializedEasings = {};

    _.each(latestProps, function (latestProp, propName) {
      serializedProps[propName] = latestProp.value;
      serializedEasings[propName] = latestProp.easing;
    });

    this.removeKeyframe(end);
    this.keyframe(end, serializedProps, serializedEasings);
    this.keyframe(until, serializedProps, serializedEasings);

    return this;
  };


  /**
   * @return {number}
   */
  Actor.prototype.getStart = function () {
    var starts = [];

    _.each(this._propertyTracks, function (propertyTrack) {
      if (propertyTrack.length) {
        starts.push(propertyTrack[0].millisecond);
      }
    });

    if (starts.length === 0) {
      starts = [0];
    }

    return Math.min.apply(Math, starts);
  };


  /**
   * @return {number}
   */
  Actor.prototype.getEnd = function () {
    var latest = 0;

    _.each(this._propertyTracks, function (propertyTrack) {
      if (propertyTrack.length) {
        var trackLength = _.last(propertyTrack).millisecond;

        if (trackLength > latest) {
          latest = trackLength;
        }
      }
    }, this);

    return latest;
  };


  /**
   * @return {number}
   */
  Actor.prototype.getLength = function () {
    return this.getEnd() - this.getStart();
  };


  /*
   * Determines if an actor has a keyframe set at a given millisecond.
   * Can optionally look for an existing keyframe on a single property track.
   *
   * @param {number} when Millisecond
   * @param {string} opt_trackName Optional name of a property track
   * @return {boolean}
   */
  Actor.prototype.hasKeyframeAt = function(when, opt_trackName) {
    var tracks = this._propertyTracks;

    if (opt_trackName) {
      if (!_.has(tracks, opt_trackName)) {
        return false;
      }
      tracks = _.pick(tracks, opt_trackName);
    }

    return _.find(tracks, function (propertyTrack, trackName) {
      return findPropertyAtMillisecondInTrack(this, trackName, when) !== undefined;
    }, this) !== undefined;
  };


  /**
   * @param {number} when
   * @param {Object} stateModification
   * @param {Object} opt_easingModification
   * @return {Kapi.Actor}
   */
  Actor.prototype.modifyKeyframe = function (when, stateModification,
      opt_easingModification) {

    opt_easingModification = opt_easingModification || {};

    _.each(this._propertyTracks, function (propertyTrack, trackName) {
      var property = findPropertyAtMillisecondInTrack(this, trackName, when);

      if (property) {
        property.modifyWith({
          'value': stateModification[trackName]
          ,'easing': opt_easingModification[trackName]
        });
      }
    }, this);

    return this;
  };


  /**
   * @param {when} when
   * @return {Kapi.Actor}
   */
  Actor.prototype.removeKeyframe = function (when) {
    _.each(this._propertyTracks, function (propertyTrack, propertyName) {
      var i = -1;
      var foundProperty = false;

      _.find(propertyTrack, function (keyframeProperty) {
        i++;
        foundProperty = (when === keyframeProperty.millisecond);
        return foundProperty;
      });

      if (foundProperty) {
        var removedProperty = propertyTrack.splice(i, 1)[0];

        if (removedProperty) {
          delete this._keyframeProperties[removedProperty.id];
        }
      }
    }, this);

    if (this.kapi) {
      this.kapi._recalculateAnimationLength();
    }

    invalidatePropertyCache(this);

    return this;
  };


  /**
   * @return {Kapi.Actor}
   */
  Actor.prototype.removeAllKeyframeProperties = function () {
    _.each(this._propertyTracks, function (propertyTrack, propertyName) {
      propertyTrack.length = 0;
    }, this);

    this._keyframeProperties = {};
    return this.removeKeyframe(0);
  };


  /**
   * @param {number} millisecond
   * @return {Kapi.Actor}
   */
  Actor.prototype.updateState = function (millisecond) {
    var startMs = this.getStart();
    var endMs = this.getEnd();

    if (startMs <= millisecond && millisecond <= endMs) {
      var latestCacheId = getPropertyCacheIdForMillisecond(this, millisecond);
      var propertiesToInterpolate =
          this._timelinePropertyCaches[this._timelinePropertyCacheIndex[
          latestCacheId]];
      var interpolatedObject = {};

      _.each(propertiesToInterpolate, function (keyframeProperty, propName) {
        if (keyframeProperty) {
          interpolatedObject[propName] =
              keyframeProperty.getValueAt(millisecond);
        }
      });

      this.set(interpolatedObject);
    }

    return this;
  };


  /**
   * @param {Object} opt_newData
   * @return {Object}
   */
  Actor.prototype.data = function (opt_newData) {
    if (opt_newData) {
      this._data = opt_newData;
    }

    return this._data;
  };


  /**
   * @return {Object}
   */
  Actor.prototype.exportTimeline = function () {
    var exportData = {
      'start': this.getStart()
      ,'end': this.getEnd()
      ,'trackNames': this.getTrackNames()
      ,'propertyTracks': {}
    };

    _.each(this._propertyTracks, function (propertyTrack, trackName) {
      var trackAlias = exportData.propertyTracks[trackName] = [];
      _.each(propertyTrack, function (keyframeProperty) {
        trackAlias.push(keyframeProperty.exportPropertyData());
      });
    });

    return exportData;
  };

};
var rekapiKeyframeProperty = function (context, _, Tweenable) {

  'use strict';

  var DEFAULT_EASING = 'linear';
  var Kapi = context.Kapi;


  /**
   * @param {Kapi.Actor} ownerActor
   * @param {number} millisecond
   * @param {string} name
   * @param {number} value
   * @param {string} opt_easing
   * @constructor
   */
  var KeyframeProperty = Kapi.KeyframeProperty = function (ownerActor,
      millisecond, name, value, opt_easing) {
    this.id = _.uniqueId('keyframeProperty_');
    this.ownerActor = ownerActor;
    this.millisecond = millisecond;
    this.name = name;
    this.value = value;
    this.easing = opt_easing || DEFAULT_EASING;
    this.nextProperty = null;

    return this;
  };


  /**
   * @param {Object} newProperties
   */
  KeyframeProperty.prototype.modifyWith = function (newProperties) {
    var modifiedProperties = {};

    _.each(['millisecond', 'easing', 'value'], function (str) {
      modifiedProperties[str] = typeof(newProperties[str]) === 'undefined' ?
          this[str] : newProperties[str];
    }, this);

    _.extend(this, modifiedProperties);
  };


  /**
   * @param {KeyframeProperty} nextProperty
   */
  KeyframeProperty.prototype.linkToNext = function (nextProperty) {
    this.nextProperty = nextProperty || null;
  };


  /**
   * @param {number} millisecond
   * @return {number}
   */
  KeyframeProperty.prototype.getValueAt = function (millisecond) {
    var fromObj = {};
    var toObj = {};
    var value;

    if (this.nextProperty) {
      fromObj[this.name] = this.value;
      toObj[this.name] = this.nextProperty.value;
      var delta = this.nextProperty.millisecond - this.millisecond;
      var interpolatedPosition = (millisecond - this.millisecond) / delta;
      value = Tweenable.util.interpolate(fromObj, toObj, interpolatedPosition,
          this.nextProperty.easing)[this.name];
    } else {
      value =  this.value;
    }

    return value;
  };


  /**
   * @return {Object}
   */
  KeyframeProperty.prototype.exportPropertyData = function () {
    return {
     'id': this.id
     ,'millisecond': this.millisecond
     ,'name': this.name
     ,'value': this.value
     ,'easing': this.easing
    };
  };

};
var rekapiCanvasContext = function (context, _) {

  'use strict';

  var gk = context.Kapi;

  /**
   * Gets (and optionally sets) height or width on a canvas.
   * @param {HTMLCanvas} context
   * @param {string} dimension The dimension (either "height" or "width") to
   *    get or set.
   * @param {number} opt_newSize The new value to set for `dimension`.
   * @return {number}
   */
  function canvasDimension (context, dimension, opt_newSize) {
    if (typeof opt_newSize !== 'undefined') {
      context[dimension] = opt_newSize;
      context.style[dimension] = opt_newSize + 'px';
    }

    return context[dimension];
  }


  /**
   * Takes care of some pre-drawing tasks for canvas animations.
  * @param {Kapi}
   */
  function beforeDraw (kapi) {
    if (kapi.config.clearOnUpdate) {
      kapi.canvasClear();
    }
  }


  /**
   * Draw all the `Actor`s at whatever position they are currently in.
   * @param {Kapi}
   * @return {Kapi}
   */
  function draw (kapi) {
    fireEvent(kapi, 'beforeDraw', _);
    var len = kapi._drawOrder.length;
    var drawOrder;

    if (kapi._drawOrderSorter) {
      var orderedActors = _.sortBy(kapi._canvasActors, kapi._drawOrderSorter);
      drawOrder = _.pluck(orderedActors, 'id');
    } else {
      drawOrder = kapi._drawOrder;
    }

    var currentActor, canvas_context;

    var i;
    for (i = 0; i < len; i++) {
      currentActor = kapi._canvasActors[drawOrder[i]];
      canvas_context = currentActor.context();
      currentActor.draw(canvas_context, currentActor.get());
    }
    fireEvent(kapi, 'afterDraw', _);

    return kapi;
  }


  function addActor (kapi, actor) {
    if (actor instanceof gk.CanvasActor) {
      kapi._drawOrder.push(actor.id);
      kapi._canvasActors[actor.id] = actor;
    }
  }


  function removeActor (kapi, actor) {
    if (actor instanceof gk.CanvasActor) {
      kapi._drawOrder = _.without(kapi._drawOrder, actor.id);
      delete kapi._canvasActors[actor.id];
    }
  }


  gk.prototype._contextInitHook.canvas = function () {
    if (!(this.config.context && this.config.context.nodeName === 'CANVAS')) {
      return;
    }

    this._drawOrder = [];
    this._drawOrderSorter = null;
    this._canvasActors = {};
    this.config.clearOnUpdate = true;

    _.extend(this._events, {
      'beforeDraw': []
      ,'afterDraw': []
    });

    _.each(['Height', 'Width'], function (dimension) {
      var dimensionLower = dimension.toLowerCase();
      if (this.config[dimensionLower]) {
        this['canvas' + dimension](this.config[dimensionLower]);
        delete this.config[dimension];
      }
    }, this);

    this.on('afterUpdate', draw);
    this.on('addActor', addActor);
    this.on('removeActor', removeActor);
    this.on('beforeDraw', beforeDraw);
  };


  /**
   * @param {number} opt_height
   * @return {number}
   */
  gk.prototype.canvasHeight = function (opt_height) {
    return canvasDimension(this.context, 'height', opt_height);
  };


  /**
   * @param {number} opt_width
   * @return {number}
   */
  gk.prototype.canvasWidth = function (opt_width) {
    return canvasDimension(this.context, 'width', opt_width);
  };


  /**
   * @return {Kapi}
   */
  gk.prototype.canvasClear = function () {
    this.canvasContext().clearRect(0, 0, this.canvasWidth(),
        this.canvasHeight());

    return this;
  };


  /**
   * @return {CanvasRenderingContext2D}
   */
  gk.prototype.canvasContext = function () {
    return this.context.getContext('2d');
  };


  /**
   * @return {Kapi}
   */
  gk.prototype.redraw = function () {
    draw(this);

    return this;
  };


  /**
   * @param {Kapi.Actor} actor
   * @param {number} layer
   * @return {Kapi.Actor|undefined}
   */
  gk.prototype.moveActorToLayer = function (actor, layer) {
    if (layer < this._drawOrder.length) {
      this._drawOrder = _.without(this._drawOrder, actor.id);
      this._drawOrder.splice(layer, 0, actor.id);

      return actor;
    }

    return;
  };


  /**
   * @param {function(Kapi.Actor, number)} sortFunction
   * @return {Kapi}
   */
  gk.prototype.setOrderFunction = function (sortFunction) {
    this._drawOrderSorter = sortFunction;
    return this;
  };


  /**
   * @return {Kapi}
   */
  gk.prototype.unsetOrderFunction = function () {
    this._drawOrderSorter = null;
    return this;
  };


  /**
   * @return {Object}
   */
  gk.prototype.exportTimeline = function () {
    var exportData = {
      'duration': this._animationLength
      ,'actorOrder': this._drawOrder.slice(0)
      ,'actors': {}
    };

    _.each(this._drawOrder, function (actorId) {
      exportData.actors[actorId] = this._actors[actorId].exportTimeline();
    }, this);

    return exportData;
  };

};
var rekapiCanvasActor = function (context, _) {

  'use strict';

  var Kapi = context.Kapi;

  function CanvasActorMethods () {}
  CanvasActorMethods.prototype = Kapi.Actor.prototype;

  /**
   * @param {Object} opt_config
   * @constructor
   */
  var CanvasActor = Kapi.CanvasActor = function (opt_config) {
    Kapi.Actor.call(this, opt_config);

    opt_config = opt_config || {};
    this.draw = opt_config.draw || noop;

    return this;
  };

  CanvasActor.prototype = new CanvasActorMethods();

  /**
   * @param {Object} opt_context
   * @return {Object}
   */
  CanvasActor.prototype.context = function (opt_context) {
    if (opt_context) {
      this._context = opt_context;
    }

    return this._context && this._context.getContext('2d');
  };

  /**
   * @param {number} layer
   * @return {Kapi.Actor|undefined}
   */
  CanvasActor.prototype.moveToLayer = function (layer) {
    return this.kapi.moveActorToLayer(this, layer);
  };
};
var rekapiDOM = function (context, _) {

  'use strict';

  var Kapi = context.Kapi;
  var transforms = [
    'transform'
    ,'webkitTransform'
    ,'MozTransform'
    ,'oTransform'
    ,'msTransform'];


  function setStyle (forElement, styleName, styleValue) {
    forElement.style[styleName] = styleValue;
  }


  /**
   * @param {HTMLElement} element
   * @constructor
   */
  Kapi.DOMActor = function (element) {
    Kapi.Actor.call(this);
    this._context = element;
    var className = this.getCSSName();

    // Add the class if it's not already there.
    // Using className instead of classList to make IE happy.
    if (!this._context.className.match(className)) {
      this._context.className += ' ' + className;
    }

    // Remove the instance's update method to allow the
    // ActorMethods.prototype.update method to be accessible.
    delete this.update;
    delete this.teardown;

    return this;
  };


  function DOMActorMethods () {}
  DOMActorMethods.prototype = Kapi.Actor.prototype;
  Kapi.DOMActor.prototype = new DOMActorMethods();


  /**
   * @param {HTMLElement} context
   * @param {Object} state
   */
  DOMActorMethods.prototype.update = function (context, state) {

    _.each(state, function (styleValue, styleName) {
      if (styleName === 'transform') {
        _.each(transforms, function (transform) {
          setStyle(context, transform, styleValue);
        }, this);
      } else {
        setStyle(context, styleName, styleValue);
      }
    }, this);
  };


  DOMActorMethods.prototype.teardown = function (context, state) {
    var classList = this._context.className.match(/\S+/g);
    var sanitizedClassList = _.without(classList, this.getCSSName());
    this._context.className = sanitizedClassList;
  };


  /**
   * @return {string}
   */
  DOMActorMethods.prototype.getCSSName = function () {
    return 'actor-' + this.id;
  };

};
var rekapiToCSS = function (context, _) {

  'use strict';

  var Kapi = context.Kapi;

  // CONSTANTS
  //
  var DEFAULT_GRANULARITY = 100;
  var TRANSFORM_TOKEN = 'TRANSFORM';
  var VENDOR_PREFIXES = Kapi.util.VENDOR_PREFIXES = {
    'microsoft': '-ms-'
    ,'mozilla': '-moz-'
    ,'opera': '-o-'
    ,'w3': ''
    ,'webkit': '-webkit-'
  };


  // TEMPLATES
  //

  /**
   * [0]: vendor
   * [1]: animation name
   * [2]: keyframes
   */
  var KEYFRAME_TEMPLATE = [
    '@%skeyframes %s-keyframes {'
    ,'%s'
    ,'}'
  ].join('\n');

  /**
   * [0] class name
   * [1] class attributes
   */
  var CLASS_BOILERPLATE = [
    '.%s {'
    ,'  position: absolute;'
    ,'%s'
    ,'}'
  ].join('\n');


  // PROTOTYPE EXTENSIONS
  //
  /**
   * @param {Object} opts
   */
  context.Kapi.prototype.toCSS = function (opts) {
    opts = opts || {};
    var animationCSS = [];
    var actorIds = this.getActorIds();

    _.each(actorIds, function (id) {
      animationCSS.push(this.getActor(id).toCSS(opts));
    }, this);

    return animationCSS.join('\n');
  };


  /**
   * @param {Object} opts
   */
  context.Kapi.Actor.prototype.toCSS = function (opts) {
    opts = opts || {};
    var actorCSS = [];
    var granularity = opts.granularity || DEFAULT_GRANULARITY;
    var actorClass = generateCSSClass(this, opts.vendors);
    actorCSS.push(actorClass);
    var keyframes = generateActorKeyframes(this, granularity);
    var boilerplatedKeyframes = applyVendorBoilerplates(
        keyframes, this.getCSSName(), opts.vendors);
    actorCSS.push(boilerplatedKeyframes);

    return actorCSS.join('\n');
  };


  // UTILITY FUNCTIONS
  //
  /**
   * @param {string} str
   */
  function isColorString (str) {
    return (/rgb/).test(str);
  }


  /**
   * @param {Kapi.Actor} actor
   */
  function serializeActorStep (actor) {
    var serializedProps = ['{'];
    var printVal;
    _.each(actor.get(), function (val, key) {
      printVal = val;
      var printKey = key;

      if (key === 'transform') {
        printKey = TRANSFORM_TOKEN;
      }

      serializedProps.push(printKey + ':' + printVal + ';');
    });

    serializedProps.push('}');
    return serializedProps.join('');
  }


  /**
   * @param {Kapi.Actor} actor
   * @param {number} granularity
   * @return {string}
   */
  function generateActorKeyframes (actor, granularity) {
    var animLength = actor.getLength();
    var delay = actor.getStart();
    var serializedFrames = [];
    var percent, adjustedPercent, stepPrefix;
    var increment = animLength / granularity;
    var adjustedIncrement = Math.floor(increment);
    var animPercent = animLength / 100;
    var loopStart = delay + increment;
    var loopEnd = animLength + delay - increment;

    actor.updateState(delay);
    serializedFrames.push('  from ' + serializeActorStep(actor));

    var i;
    for (i = loopStart; i <= loopEnd; i += increment) {
      actor.updateState(i);
      percent = (i - delay) / animPercent;
      adjustedPercent = +percent.toFixed(2);
      stepPrefix = adjustedPercent + '% ';
      serializedFrames.push('  ' + stepPrefix + serializeActorStep(actor));
    }

    actor.updateState(animLength + delay);
    serializedFrames.push('  to ' + serializeActorStep(actor));

    return serializedFrames.join('\n');
  }


  /**
   * @param {string} toKeyframes Generated keyframes to wrap in boilerplates
   * @param {string} animName
   * @param {[string]} opt_vendors Vendor boilerplates to be applied.  Should be
   *     any of the values in Kapi.util.VENDOR_PREFIXES.
   * @return {string}
   */
  function applyVendorBoilerplates (toKeyframes, animName, opt_vendors) {
    opt_vendors = opt_vendors || ['w3'];
    var renderedKeyframes = [];

    _.each(opt_vendors, function (vendor) {
      var renderedChunk = printf(KEYFRAME_TEMPLATE,
          [VENDOR_PREFIXES[vendor], animName, toKeyframes]);
      var prefixedKeyframes =
        applyVendorPropertyPrefixes(renderedChunk, vendor);
      renderedKeyframes.push(prefixedKeyframes);
    });

    return renderedKeyframes.join('\n');
  }


  /**
   * @param {string} keyframes
   * @param {vendor} vendor
   * @return {string}
   */
  function applyVendorPropertyPrefixes (keyframes, vendor) {
    var transformRegExp = new RegExp(TRANSFORM_TOKEN, 'g');
    var prefixedTransformKey = VENDOR_PREFIXES[vendor] + 'transform';
    var prefixedKeyframes =
      keyframes.replace(transformRegExp, prefixedTransformKey);

    return prefixedKeyframes;
  }


  /**
   * @param {Kapi.Actor} actor
   * @param {[string]} opt_vendors
   */
  function generateCSSClass (actor, opt_vendors) {
    opt_vendors = opt_vendors || ['w3'];
    var classAttrs = [];
    var vendorAttrs;

    _.each(opt_vendors, function (vendor) {
      vendorAttrs = generateCSSVendorAttributes(actor, vendor);
      classAttrs.push(vendorAttrs);
    });

    var boilerplatedClass = printf(CLASS_BOILERPLATE
        ,[actor.getCSSName(), classAttrs.join('\n')]);

    return boilerplatedClass;
  }


  /**
   * @param {Kapi.Actor} actor
   * @param {string} vendor
   */
  function generateCSSVendorAttributes (actor, vendor) {
    var generatedAttributes = [];
    var prefix = VENDOR_PREFIXES[vendor];
    var start = actor.getStart();
    var duration = actor.getEnd() - start;

    duration = printf('  %sanimation-duration: %sms;'
        ,[prefix, duration]);
    generatedAttributes.push(duration);

    var animationName = printf('  %sanimation-name: %s;'
        ,[prefix, actor.getCSSName() + '-keyframes']);
    generatedAttributes.push(animationName);

    var delay = printf('  %sanimation-delay: %sms;', [prefix, start]);
    generatedAttributes.push(delay);

    var fillMode = printf('  %sanimation-fill-mode: forwards;', [prefix]);
    generatedAttributes.push(fillMode);

    return generatedAttributes.join('\n');
  }


  /**
   * @param {string} formatter
   * @param {[string]} args
   * @return {string}
   */
  var printf = Kapi.util.printf = function (formatter, args) {
    var composedStr = formatter;
    _.each(args, function (arg) {
      composedStr = composedStr.replace('%s', arg);
    });

    return composedStr;
  };

};
var rekapi = function (global, deps) {

  'use strict';

  // If `deps` is defined, it means that Rekapi is loaded via AMD.
  // Don't use global context in this case so that the global scope
  // is not polluted by the Kapi object.
  var context = deps ? {} : global;

  var _ = (deps && deps.underscore) ? deps.underscore : context._;
  var Tweenable = (deps && deps.Tweenable) ?
      deps.Tweenable : context.Tweenable;

  rekapiCore(context, _, Tweenable);
  rekapiActor(context, _, Tweenable);
  rekapiKeyframeProperty(context, _, Tweenable);

  // Extensions
  if (typeof rekapiDOM === 'function') {
    rekapiDOM(context, _, Tweenable);
  }
  if (typeof rekapiToCSS === 'function') {
    rekapiToCSS(context, _, Tweenable);
  }
  if (typeof rekapiCanvasContext === 'function') {
    rekapiCanvasContext(context, _, Tweenable);
  }
  if (typeof rekapiCanvasActor === 'function') {
    rekapiCanvasActor(context, _, Tweenable);
  }

  return context.Kapi;
};


if (typeof define === 'function' && define.amd) {
  var underscoreAlreadyInUse = (typeof _ !== 'undefined');

  // Expose Rekapi as an AMD module if it's loaded with RequireJS or similar.
  // Shifty and Underscore are set as dependencies of this module.
  //
  // The rekapi module is anonymous so that it can be required with any name.
  // Example: define(['lib/rekapi.min'], function(Kapi) { ... });
  define(['shifty', 'underscore'], function (Tweenable, Underscore) {
    var underscoreSupportsAMD = (Underscore !== null);
    var deps = {  Tweenable: Tweenable,
                  // Some versions of Underscore.js support AMD, others don't.
                  // If not, use the `_` global.
                  underscore: underscoreSupportsAMD ? Underscore : _ };
    var Kapi = rekapi(global, deps);

    if (typeof KAPI_DEBUG !== 'undefined' && KAPI_DEBUG === true) {
      Kapi.underscore_version = deps.underscore.VERSION;
    }

    if (!underscoreAlreadyInUse && underscoreSupportsAMD) {
      // Prevent Underscore from polluting the global scope.
      // This global can be safely removed since Rekapi keeps its own reference
      // to Underscore via the `deps` object passed earlier as an argument.
      global._ = undefined;
    }

    return Kapi;
  });
} else {
  // Load Rekapi normally (creating a Kapi global) if not using an AMD loader.

  // Note: `global` is not defined when running unit tests. Pass `this` instead.
  rekapi(typeof global !== 'undefined' ? global : this);
}
} (this));<|MERGE_RESOLUTION|>--- conflicted
+++ resolved
@@ -1,15 +1,14 @@
-/*jslint browser: true, nomen: true, plusplus: true, undef: true, sloppy: true, vars: true, white: true */
+/*jslint browser: true, nomen: true, plusplus: true, undef: true, vars: true, white: true */
 /**
-<<<<<<< HEAD
  * Rekapi - Rewritten Kapi. v0.9.0
-=======
- * Rekapi - Rewritten Kapi. v0.8.26
->>>>>>> ee5b272c
- *   By Jeremy Kahn - jeremyckahn@gmail.com
- *   https://github.com/jeremyckahn/rekapi
+ * https://github.com/jeremyckahn/rekapi
+ *
+ * By Jeremy Kahn (jeremyckahn@gmail.com), with significant contributions from
+ *   Franck Lecollinet
  *
  * Make fun keyframe animations with JavaScript.
- * Dependencies: Underscore.js (https://github.com/documentcloud/underscore), Shifty.js (https://github.com/jeremyckahn/shifty)
+ * Dependencies: Underscore.js (https://github.com/documentcloud/underscore),
+ *   Shifty.js (https://github.com/jeremyckahn/shifty).
  * MIT Lincense.  This code free to use, modify, distribute and enjoy.
  */
 ;(function(global) {
@@ -331,7 +330,7 @@
       this._actors[actor.id] = actor;
       this._recalculateAnimationLength();
       actor.setup();
-      
+
       fireEvent(this, 'addActor', _, actor);
     }
 
@@ -373,7 +372,7 @@
     delete actor.kapi;
     actor.teardown();
     this._recalculateAnimationLength();
-    
+
     fireEvent(this, 'removeActor', _, actor);
 
     return this;
